--- conflicted
+++ resolved
@@ -9,18 +9,11 @@
 #include <fmgr.h>
 #include <miscadmin.h>
 #include <postgres.h>
-<<<<<<< HEAD
-=======
 #include <storage/latch.h>
->>>>>>> 772bf0fb
 #include <storage/proc.h>
 #include <storage/procarray.h>
 #include <utils/builtins.h>
 #include <utils/elog.h>
-<<<<<<< HEAD
-#include <utils/wait_event.h>
-=======
->>>>>>> 772bf0fb
 
 #include "debug_point.h"
 
@@ -177,11 +170,7 @@
 		(void) WaitLatch(MyLatch,
 						 WL_LATCH_SET | WL_TIMEOUT | WL_EXIT_ON_PM_DEATH,
 						 1000,
-<<<<<<< HEAD
-						 WAIT_EVENT_PG_SLEEP);
-=======
 						 /* wait_event_info = */ 0);
->>>>>>> 772bf0fb
 		ResetLatch(MyLatch);
 
 		rows_seen = 0;
